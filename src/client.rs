// Copyright 2015 MaidSafe.net limited.
//
// This SAFE Network Software is licensed to you under (1) the MaidSafe.net Commercial License,
// version 1.0 or later, or (2) The General Public License (GPL), version 3, depending on which
// licence you accepted on initial access to the Software (the "Licences").
//
// By contributing code to the SAFE Network Software, or to this project generally, you agree to be
// bound by the terms of the MaidSafe Contributor Agreement.  This, along with the Licenses can be
// found in the root directory of this project at LICENSE, COPYING and CONTRIBUTOR.
//
// Unless required by applicable law or agreed to in writing, the SAFE Network Software distributed
// under the GPL Licence is distributed on an "AS IS" BASIS, WITHOUT WARRANTIES OR CONDITIONS OF ANY
// KIND, either express or implied.
//
// Please review the Licences for the specific language governing permissions and limitations
// relating to use of the SAFE Network Software.

use {BootstrapConfig, GROUP_SIZE};
use action::Action;
use cache::NullCache;
use config_handler::{self, Config};
#[cfg(not(feature = "use-mock-crust"))]
use crust::read_config_file as read_bootstrap_config_file;
use data::{EntryAction, ImmutableData, MutableData, PermissionSet, User};
use error::{InterfaceError, RoutingError};
use event::Event;
#[cfg(feature = "use-mock-crust")]
use event_stream::{EventStepper, EventStream};
use full_info::FullInfo;
#[cfg(not(feature = "use-mock-crust"))]
use maidsafe_utilities::thread::{self, Joiner};
use messages::{CLIENT_GET_PRIORITY, DEFAULT_PRIORITY, Request};
use outbox::{EventBox, EventBuf};
use public_info::PublicInfo;
use routing_table::Authority;
#[cfg(not(feature = "use-mock-crust"))]
use rust_sodium;
use rust_sodium::crypto::sign;
use state_machine::{State, StateMachine};
use states::{Bootstrapping, BootstrappingTargetState};
use std::collections::{BTreeMap, BTreeSet};
use std::sync::mpsc::{Receiver, Sender, channel};
#[cfg(feature = "use-mock-crust")]
use std::sync::mpsc::{RecvError, TryRecvError};
use std::time::Duration;
use types::{MessageId, RoutingActionSender};
use xor_name::XorName;

/// Interface for sending and receiving messages to and from a network of nodes in the role of a
/// client.
///
/// A client is connected to the network via one or more nodes. Messages are never routed via a
/// client, and a client cannot be part of a section authority.
pub struct Client {
    interface_result_tx: Sender<Result<(), InterfaceError>>,
    interface_result_rx: Receiver<Result<(), InterfaceError>>,

    #[cfg(not(feature = "use-mock-crust"))]
    action_sender: RoutingActionSender,
    #[cfg(not(feature = "use-mock-crust"))]
    _joiner: Joiner,

    #[cfg(feature = "use-mock-crust")]
    machine: StateMachine,
    #[cfg(feature = "use-mock-crust")]
    event_buffer: EventBuf,
}

impl Client {
    fn make_state_machine(
        keys: Option<FullInfo>,
        outbox: &mut EventBox,
        bootstrap_config: Option<BootstrapConfig>,
        config: Option<Config>,
        msg_expiry_dur: Duration,
    ) -> (RoutingActionSender, StateMachine) {
        let full_info = keys.unwrap_or_else(FullInfo::client_new);
        let pub_info = *full_info.public_info();
        let config = config.unwrap_or_else(config_handler::get_config);
        let dev_config = config.dev.unwrap_or_default();
        let group_size = dev_config.group_size.unwrap_or(GROUP_SIZE);

        StateMachine::new(
            move |action_sender, crust_service, timer, _outbox2| {
                Bootstrapping::new(
                    action_sender,
                    Box::new(NullCache),
                    BootstrappingTargetState::Client { msg_expiry_dur },
                    crust_service,
<<<<<<< HEAD
                    full_info,
                    min_section_size,
=======
                    full_id,
                    group_size,
>>>>>>> 22803834
                    timer,
                ).map_or(State::Terminated, State::Bootstrapping)
            },
            pub_info,
            bootstrap_config,
            outbox,
        )
    }

    /// Gets MAID account information.
    pub fn get_account_info(
        &mut self,
        dst: Authority,
        msg_id: MessageId,
    ) -> Result<(), InterfaceError> {
        let request = Request::GetAccountInfo(msg_id);
        self.send_request(dst, request, CLIENT_GET_PRIORITY)
    }

    /// Puts ImmutableData to the network
    pub fn put_idata(
        &mut self,
        dst: Authority,
        data: ImmutableData,
        msg_id: MessageId,
    ) -> Result<(), InterfaceError> {
        let request = Request::PutIData {
            data: data,
            msg_id: msg_id,
        };

        self.send_request(dst, request, DEFAULT_PRIORITY)
    }

    /// Fetches ImmutableData from the network by the given name.
    pub fn get_idata(
        &mut self,
        dst: Authority,
        name: XorName,
        msg_id: MessageId,
    ) -> Result<(), InterfaceError> {
        let request = Request::GetIData {
            name: name,
            msg_id: msg_id,
        };

        self.send_request(dst, request, CLIENT_GET_PRIORITY)
    }

    /// Fetches a latest version number of the provided MutableData
    pub fn get_mdata_version(
        &mut self,
        dst: Authority,
        name: XorName,
        tag: u64,
        msg_id: MessageId,
    ) -> Result<(), InterfaceError> {
        let request = Request::GetMDataVersion {
            name: name,
            tag: tag,
            msg_id: msg_id,
        };

        self.send_request(dst, request, CLIENT_GET_PRIORITY)
    }

    /// Fetches the shell of the provided MutableData
    pub fn get_mdata_shell(
        &mut self,
        dst: Authority,
        name: XorName,
        tag: u64,
        msg_id: MessageId,
    ) -> Result<(), InterfaceError> {
        let request = Request::GetMDataShell {
            name: name,
            tag: tag,
            msg_id: msg_id,
        };

        self.send_request(dst, request, CLIENT_GET_PRIORITY)
    }

    /// Fetches the entire MutableData
    pub fn get_mdata(
        &mut self,
        dst: Authority,
        name: XorName,
        tag: u64,
        msg_id: MessageId,
    ) -> Result<(), InterfaceError> {
        let request = Request::GetMData {
            name: name,
            tag: tag,
            msg_id: msg_id,
        };

        self.send_request(dst, request, CLIENT_GET_PRIORITY)
    }

    /// Fetches a list of entries (keys + values) of the provided MutableData
    /// Note: response to this request is unlikely to accumulate during churn.
    pub fn list_mdata_entries(
        &mut self,
        dst: Authority,
        name: XorName,
        tag: u64,
        msg_id: MessageId,
    ) -> Result<(), InterfaceError> {
        let request = Request::ListMDataEntries {
            name: name,
            tag: tag,
            msg_id: msg_id,
        };

        self.send_request(dst, request, CLIENT_GET_PRIORITY)
    }

    /// Fetches a list of keys of the provided MutableData
    /// Note: response to this request is unlikely to accumulate during churn.
    pub fn list_mdata_keys(
        &mut self,
        dst: Authority,
        name: XorName,
        tag: u64,
        msg_id: MessageId,
    ) -> Result<(), InterfaceError> {
        let request = Request::ListMDataKeys {
            name: name,
            tag: tag,
            msg_id: msg_id,
        };

        self.send_request(dst, request, CLIENT_GET_PRIORITY)
    }

    /// Fetches a list of values of the provided MutableData
    /// Note: response to this request is unlikely to accumulate during churn.
    pub fn list_mdata_values(
        &mut self,
        dst: Authority,
        name: XorName,
        tag: u64,
        msg_id: MessageId,
    ) -> Result<(), InterfaceError> {
        let request = Request::ListMDataValues {
            name: name,
            tag: tag,
            msg_id: msg_id,
        };

        self.send_request(dst, request, CLIENT_GET_PRIORITY)
    }

    /// Fetches a single value from the provided MutableData by the given key
    pub fn get_mdata_value(
        &mut self,
        dst: Authority,
        name: XorName,
        tag: u64,
        key: Vec<u8>,
        msg_id: MessageId,
    ) -> Result<(), InterfaceError> {
        let request = Request::GetMDataValue {
            name: name,
            tag: tag,
            key: key,
            msg_id: msg_id,
        };

        self.send_request(dst, request, CLIENT_GET_PRIORITY)
    }

    /// Creates a new `MutableData` in the network
    pub fn put_mdata(
        &mut self,
        dst: Authority,
        data: MutableData,
        msg_id: MessageId,
        requester: sign::PublicKey,
    ) -> Result<(), InterfaceError> {
        let request = Request::PutMData {
            data: data,
            msg_id: msg_id,
            requester: requester,
        };

        self.send_request(dst, request, DEFAULT_PRIORITY)
    }

    /// Updates `MutableData` entries in bulk
    pub fn mutate_mdata_entries(
        &mut self,
        dst: Authority,
        name: XorName,
        tag: u64,
        actions: BTreeMap<Vec<u8>, EntryAction>,
        msg_id: MessageId,
        requester: sign::PublicKey,
    ) -> Result<(), InterfaceError> {
        let request = Request::MutateMDataEntries {
            name: name,
            tag: tag,
            actions: actions,
            msg_id: msg_id,
            requester: requester,
        };

        self.send_request(dst, request, DEFAULT_PRIORITY)
    }

    /// Lists all permissions for a given `MutableData`
    pub fn list_mdata_permissions(
        &mut self,
        dst: Authority,
        name: XorName,
        tag: u64,
        msg_id: MessageId,
    ) -> Result<(), InterfaceError> {
        let request = Request::ListMDataPermissions {
            name: name,
            tag: tag,
            msg_id: msg_id,
        };

        self.send_request(dst, request, CLIENT_GET_PRIORITY)
    }

    /// Lists a permission set for a given user
    pub fn list_mdata_user_permissions(
        &mut self,
        dst: Authority,
        name: XorName,
        tag: u64,
        user: User,
        msg_id: MessageId,
    ) -> Result<(), InterfaceError> {
        let request = Request::ListMDataUserPermissions {
            name: name,
            tag: tag,
            user: user,
            msg_id: msg_id,
        };

        self.send_request(dst, request, CLIENT_GET_PRIORITY)
    }

    /// Updates or inserts a permission set for a given user
    #[cfg_attr(feature = "cargo-clippy", allow(too_many_arguments))]
    pub fn set_mdata_user_permissions(
        &mut self,
        dst: Authority,
        name: XorName,
        tag: u64,
        user: User,
        permissions: PermissionSet,
        version: u64,
        msg_id: MessageId,
        requester: sign::PublicKey,
    ) -> Result<(), InterfaceError> {
        let request = Request::SetMDataUserPermissions {
            name: name,
            tag: tag,
            user: user,
            permissions: permissions,
            version: version,
            msg_id: msg_id,
            requester: requester,
        };

        self.send_request(dst, request, DEFAULT_PRIORITY)
    }

    /// Deletes a permission set for a given user
    #[cfg_attr(feature = "cargo-clippy", allow(too_many_arguments))]
    pub fn del_mdata_user_permissions(
        &mut self,
        dst: Authority,
        name: XorName,
        tag: u64,
        user: User,
        version: u64,
        msg_id: MessageId,
        requester: sign::PublicKey,
    ) -> Result<(), InterfaceError> {
        let request = Request::DelMDataUserPermissions {
            name: name,
            tag: tag,
            user: user,
            version: version,
            msg_id: msg_id,
            requester: requester,
        };

        self.send_request(dst, request, DEFAULT_PRIORITY)
    }

    /// Sends an ownership transfer request
    pub fn change_mdata_owner(
        &mut self,
        dst: Authority,
        name: XorName,
        tag: u64,
        new_owners: BTreeSet<sign::PublicKey>,
        version: u64,
        msg_id: MessageId,
    ) -> Result<(), InterfaceError> {
        let request = Request::ChangeMDataOwner {
            name: name,
            tag: tag,
            new_owners: new_owners,
            version: version,
            msg_id: msg_id,
        };

        self.send_request(dst, request, DEFAULT_PRIORITY)
    }

    /// Fetches a list of authorised keys and version in MaidManager
    pub fn list_auth_keys_and_version(
        &mut self,
        dst: Authority,
        message_id: MessageId,
    ) -> Result<(), InterfaceError> {
        let request = Request::ListAuthKeysAndVersion(message_id);
        self.send_request(dst, request, CLIENT_GET_PRIORITY)
    }

    /// Adds a new authorised key to MaidManager
    pub fn ins_auth_key(
        &mut self,
        dst: Authority,
        key: sign::PublicKey,
        version: u64,
        message_id: MessageId,
    ) -> Result<(), InterfaceError> {
        let request = Request::InsAuthKey {
            key: key,
            version: version,
            msg_id: message_id,
        };

        self.send_request(dst, request, DEFAULT_PRIORITY)
    }

    /// Removes an authorised key from MaidManager
    pub fn del_auth_key(
        &mut self,
        dst: Authority,
        key: sign::PublicKey,
        version: u64,
        message_id: MessageId,
    ) -> Result<(), InterfaceError> {
        let request = Request::DelAuthKey {
            key: key,
            version: version,
            msg_id: message_id,
        };

        self.send_request(dst, request, DEFAULT_PRIORITY)
    }
}

#[cfg(not(feature = "use-mock-crust"))]
impl Client {
    /// Create a new `Client`.
    ///
    /// It will automatically connect to the network, but not attempt to achieve full routing node
    /// status. The name of the client will be the name of the `PublicInfo` of the `keys` and must
    /// equal the SHA512 hash of its public signing key, otherwise the client will be instantly
    /// terminated.
    ///
    /// Keys will be exchanged with the `ClientAuthority` so that communication with the network is
    /// cryptographically secure and uses section consensus. The restriction for the client name
    /// exists to ensure that the client cannot choose its `ClientAuthority`.
    pub fn new(
        event_sender: Sender<Event>,
        keys: Option<FullInfo>,
        bootstrap_config: Option<BootstrapConfig>,
        msg_expiry_dur: Duration,
    ) -> Result<Client, RoutingError> {
        let _dontcare = rust_sodium::init(); // enable shared global (i.e. safe to multithread now)

        let (tx, rx) = channel();
        let (get_action_sender_tx, get_action_sender_rx) = channel();

        let joiner = thread::named("Client thread", move || {
            // start the handler for routing with a restriction to become a full node
            let mut event_buffer = EventBuf::new();
            let (action_sender, mut machine) = Self::make_state_machine(
                keys,
                &mut event_buffer,
                bootstrap_config,
                None,
                msg_expiry_dur,
            );

            for ev in event_buffer.take_all() {
                unwrap!(event_sender.send(ev));
            }

            unwrap!(get_action_sender_tx.send(action_sender));

            // Gather events from the state machine's event loop and proxy them over the
            // event_sender channel.
            while Ok(()) == machine.step(&mut event_buffer) {
                for ev in event_buffer.take_all() {
                    // If sending the event fails, terminate this thread.
                    if event_sender.send(ev).is_err() {
                        return;
                    }
                }
            }
            // When there are no more events to process, terminate this thread.
        });

        let action_sender = get_action_sender_rx.recv().map_err(
            |_| RoutingError::NotBootstrapped,
        )?;

        Ok(Client {
            interface_result_tx: tx,
            interface_result_rx: rx,
            action_sender: action_sender,
            _joiner: joiner,
        })
    }

    /// Returns the `PublicInfo` of this client.
    pub fn id(&self) -> Result<PublicInfo, InterfaceError> {
        let (result_tx, result_rx) = channel();
        self.action_sender.send(Action::Id { result_tx: result_tx })?;
        Ok(result_rx.recv()?)
    }

    /// Returns the bootstrap config that this client was created with.
    pub fn bootstrap_config() -> Result<BootstrapConfig, RoutingError> {
        Ok(read_bootstrap_config_file()?)
    }

    fn send_request(
        &self,
        dst: Authority,
        request: Request,
        priority: u8,
    ) -> Result<(), InterfaceError> {
        let action = Action::ClientSendRequest {
            content: request,
            dst: dst,
            priority: priority,
            result_tx: self.interface_result_tx.clone(),
        };

        self.action_sender.send(action)?;
        self.interface_result_rx.recv()?
    }
}

#[cfg(feature = "use-mock-crust")]
impl Client {
    /// Create a new `Client` for testing with mock crust.
    pub fn new(
        keys: Option<FullInfo>,
        bootstrap_config: Option<BootstrapConfig>,
        config: Config,
        msg_expiry_dur: Duration,
    ) -> Result<Client, RoutingError> {
        let mut event_buffer = EventBuf::new();
        let (_, machine) = Self::make_state_machine(
            keys,
            &mut event_buffer,
            bootstrap_config,
            Some(config),
            msg_expiry_dur,
        );

        let (tx, rx) = channel();

        Ok(Client {
            interface_result_tx: tx,
            interface_result_rx: rx,
            machine: machine,
            event_buffer: event_buffer,
        })
    }

    /// Returns the name of this client.
    pub fn id(&self) -> Result<PublicInfo, RoutingError> {
        self.machine.id().ok_or(RoutingError::Terminated)
    }

    /// FIXME: Review the usage poll here
    pub fn send_request(
        &mut self,
        dst: Authority,
        request: Request,
        priority: u8,
    ) -> Result<(), InterfaceError> {
        // Make sure the state machine has processed any outstanding crust events.
        let _fixme = self.poll();

        let action = Action::ClientSendRequest {
            content: request,
            dst: dst,
            priority: priority,
            result_tx: self.interface_result_tx.clone(),
        };

        let transition = self.machine.current_mut().handle_action(
            action,
            &mut self.event_buffer,
        );
        self.machine.apply_transition(
            transition,
            &mut self.event_buffer,
        );
        self.interface_result_rx.recv()?
    }

    /// Returns the number of received and sent user message parts.
    pub fn get_user_msg_parts_count(&self) -> u64 {
        self.machine.current().get_user_msg_parts_count()
    }
}

#[cfg(feature = "use-mock-crust")]
impl EventStepper for Client {
    type Item = Event;

    fn produce_events(&mut self) -> Result<(), RecvError> {
        self.machine.step(&mut self.event_buffer)
    }

    fn try_produce_events(&mut self) -> Result<(), TryRecvError> {
        self.machine.try_step(&mut self.event_buffer)
    }

    fn pop_item(&mut self) -> Option<Event> {
        self.event_buffer.take_first()
    }
}

#[cfg(not(feature = "use-mock-crust"))]
impl Drop for Client {
    fn drop(&mut self) {
        if let Err(err) = self.action_sender.send(Action::Terminate) {
            debug!("Error {:?} sending event to Core", err);
        }
    }
}

#[cfg(feature = "use-mock-crust")]
impl Drop for Client {
    fn drop(&mut self) {
        let _fixme = self.poll();
        let _ = self.machine.current_mut().handle_action(
            Action::Terminate,
            &mut self.event_buffer,
        );
        let _ = self.event_buffer.take_all();
    }
}<|MERGE_RESOLUTION|>--- conflicted
+++ resolved
@@ -87,13 +87,8 @@
                     Box::new(NullCache),
                     BootstrappingTargetState::Client { msg_expiry_dur },
                     crust_service,
-<<<<<<< HEAD
                     full_info,
-                    min_section_size,
-=======
-                    full_id,
                     group_size,
->>>>>>> 22803834
                     timer,
                 ).map_or(State::Terminated, State::Bootstrapping)
             },
