// Copyright 2017 MaidSafe.net limited.
//
// This SAFE Network Software is licensed to you under (1) the MaidSafe.net Commercial License,
// version 1.0 or later, or (2) The General Public License (GPL), version 3, depending on which
// licence you accepted on initial access to the Software (the "Licences").
//
// By contributing code to the SAFE Network Software, or to this project generally, you agree to be
// bound by the terms of the MaidSafe Contributor Agreement.  This, along with the Licenses can be
// found in the root directory of this project at LICENSE, COPYING and CONTRIBUTOR.
//
// Unless required by applicable law or agreed to in writing, the SAFE Network Software distributed
// under the GPL Licence is distributed on an "AS IS" BASIS, WITHOUT WARRANTIES OR CONDITIONS OF ANY
// KIND, either express or implied.
//
// Please review the Licences for the specific language governing permissions and limitations
// relating to use of the SAFE Network Software.

use data::{MAX_IMMUTABLE_DATA_SIZE_IN_BYTES, MAX_MUTABLE_DATA_SIZE_IN_BYTES};
use error::RoutingError;
#[cfg(feature = "use-mock-crust")]
use fake_clock::FakeClock as Instant;
use itertools::Itertools;
use maidsafe_utilities::serialisation::{self, SerialisationError};
use messages::UserMessage;
use sha3::Digest256;
use std::cmp;
use std::collections::BTreeMap;
use std::mem;
use std::net::IpAddr;
#[cfg(not(feature = "use-mock-crust"))]
use std::time::Instant;

/// Maximum total bytes the `RateLimiter` allows at any given moment.
const CAPACITY: u64 = 20 * 1024 * 1024;
/// The number of bytes per second the `RateLimiter` will "leak".
const RATE: f64 = 20.0 * 1024.0 * 1024.0;

<<<<<<< HEAD
=======
const GET_MUTABLE_DATA_SHELL_CHARGE: u64 = LIST_MUTABLE_DATA_PERMISSIONS_CHARGE + 88;
const LIST_MUTABLE_DATA_PERMISSIONS_CHARGE: u64 = (500 * 44) + 40;
const LIST_AUTH_KEYS_AND_VERSION_CHARGE: u64 = (500 * 32) + 44;
const GET_ACCOUNT_INFO_CHARGE: u64 = 48;

#[cfg(feature = "use-mock-crust")]
#[doc(hidden)]
pub mod rate_limiter_consts {
    pub const CAPACITY: u64 = super::CAPACITY;
    pub const RATE: f64 = super::RATE;
    pub const MAX_IMMUTABLE_DATA_SIZE_IN_BYTES: u64 = super::MAX_IMMUTABLE_DATA_SIZE_IN_BYTES;
}

>>>>>>> 955c7a3e
/// Used to throttle the rate at which clients can send messages via this node. It works on a "leaky
/// bucket" principle: there is a set rate at which bytes will leak out of the bucket, there is a
/// maximum capacity for the bucket, and connected clients each get an equal share of this capacity.
#[derive(Debug)]
pub struct RateLimiter {
    /// Map of client IP address to their total bytes remaining in the `RateLimiter`.
    used: BTreeMap<IpAddr, u64>,
    /// Timestamp of when the `RateLimiter` was last updated.
    last_updated: Instant,
}

impl RateLimiter {
    pub fn new() -> Self {
        RateLimiter {
            used: BTreeMap::new(),
            last_updated: Instant::now(),
        }
    }

    /// Try to add a message. If the message is a form of get request, `CLIENT_GET_CHARGE` bytes
    /// will be used, otherwise the actual length of the `payload` will be used. If adding that
    /// amount will cause the client to exceed its share of the `CAPACITY` or cause the total
    /// `CAPACITY` to be exceeded, `Err(ExceedsRateLimit)` is returned. If the message is invalid,
    /// `Err(InvalidMessage)` is returned (this probably indicates malicious behaviour).
    pub fn add_message(&mut self,
                       online_clients: u64,
                       client_ip: &IpAddr,
                       hash: &Digest256,
                       part_count: u32,
                       part_index: u32,
                       payload: &[u8])
                       -> Result<(), RoutingError> {
        self.update();
        let total_used: u64 = self.used.values().sum();
        let used = self.used.get(client_ip).map_or(0, |used| *used);
        let allowance = cmp::min(CAPACITY - total_used,
                                 (CAPACITY / online_clients).saturating_sub(used));

        let bytes_to_add = if part_index == 0 {
            use self::UserMessage::*;
            use Request::*;
            match serialisation::deserialise::<UserMessage>(payload) {
                Ok(Request(request)) => {
                    if part_count > 1 {
                        return Err(RoutingError::InvalidMessage);
                    }
                    match request {
                        GetIData { .. } => MAX_IMMUTABLE_DATA_SIZE_IN_BYTES,
                        GetAccountInfo { .. } |
                        GetMData { .. } |
                        GetMDataVersion { .. } |
                        GetMDataShell { .. } |
                        ListMDataEntries { .. } |
                        ListMDataKeys { .. } |
                        ListMDataValues { .. } |
                        GetMDataValue { .. } |
                        ListMDataPermissions { .. } |
                        ListMDataUserPermissions { .. } |
                        ListAuthKeysAndVersion { .. } => MAX_MUTABLE_DATA_SIZE_IN_BYTES,
                        PutIData { .. } |
                        PutMData { .. } |
                        MutateMDataEntries { .. } |
                        SetMDataUserPermissions { .. } |
                        DelMDataUserPermissions { .. } |
                        ChangeMDataOwner { .. } |
                        InsAuthKey { .. } |
                        DelAuthKey { .. } => payload.len() as u64,
                        Refresh(..) => return Err(RoutingError::InvalidMessage),
                    }
                }
                Ok(Response(_)) => return Err(RoutingError::InvalidMessage),
                Err(SerialisationError::DeserialiseExtraBytes) => {
                    return Err(RoutingError::InvalidMessage);
                }
                Err(_) => {
                    if part_count == 1 {
                        return Err(RoutingError::InvalidMessage);
                    }
                    payload.len() as u64
                }
            }
        } else {
            payload.len() as u64
        };

        if bytes_to_add > allowance {
            return Err(RoutingError::ExceedsRateLimit(*hash));
        }

        let _ = self.used.insert(*client_ip, used + bytes_to_add);
        Ok(())
    }

    fn update(&mut self) {
        // If there's nothing else to update, set the timestamp and return.
        if self.used.is_empty() {
            self.last_updated = Instant::now();
            return;
        }

        // If the current used total has had time to fully leak away, just clear `used` and return.
        let now = Instant::now();
        let leak_time = (now - self.last_updated).as_secs() as f64 +
                        ((now - self.last_updated).subsec_nanos() as f64 / 1_000_000_000.0);
        self.last_updated = now;
        let mut leaked_units = (RATE * leak_time) as u64;
        if self.used.values().sum::<u64>() <= leaked_units {
            self.used.clear();
            return;
        }

        // Sort entries by least-used to most-used and leak each client's quota. For any client
        // which doesn't need its full quota, the unused portion is equally distributed amongst the
        // others.
        let leaking_client_count = self.used.len();
        let mut quota = leaked_units / leaking_client_count as u64;
        let mut entries = mem::replace(&mut self.used, Default::default())
            .into_iter()
            .map(|(ip_addr, used)| (used, ip_addr))
            .collect_vec();
        entries.sort();
        for (index, (used, client)) in entries.into_iter().enumerate() {
            if used < quota {
                leaked_units -= used;
                // The divisor will never be `0` as such a case would need all entries to be below
                // their quota (i.e. all usage has fully leaked) and would have results in an early
                // return in the above sum check already.
                quota = leaked_units / (leaking_client_count - index - 1) as u64;
            } else {
                let _ = self.used.insert(client, used - quota);
            }
        }
    }

    #[cfg(feature = "use-mock-crust")]
    pub fn get_clients_usage(&self) -> BTreeMap<IpAddr, u64> {
        self.used.clone()
    }
}

impl Default for RateLimiter {
    fn default() -> Self {
        Self::new()
    }
}

#[cfg(all(test, feature = "use-mock-crust"))]
mod tests {
    use super::*;
    use fake_clock::FakeClock;
    use messages::Request;
    use rand;
    use tiny_keccak::sha3_256;
    use types::MessageId;

    #[test]
    fn add_message() {
        // First client fills the `RateLimiter` with get requests.
        let mut rate_limiter = RateLimiter::new();
        let client_1 = IpAddr::from([0, 0, 0, 0]);
        let get_req_payload = unwrap!(serialisation::serialise(
            &UserMessage::Request(Request::GetIData {
                name: rand::random(),
                msg_id: MessageId::new(),
        })));
        let hash = sha3_256(&get_req_payload);
        let fill_full_iterations = CAPACITY / MAX_IMMUTABLE_DATA_SIZE_IN_BYTES;
        for _ in 0..fill_full_iterations {
            unwrap!(rate_limiter.add_message(1, &client_1, &hash, 1, 0, &get_req_payload));
        }

        // Check a second client can't add a message just now.
        let client_2 = IpAddr::from([1, 1, 1, 1]);
        match rate_limiter.add_message(1, &client_2, &hash, 1, 0, &get_req_payload) {
            Err(RoutingError::ExceedsRateLimit(returned_hash)) => {
                assert_eq!(hash, returned_hash);
            }
            _ => panic!("unexpected result"),
        }

        // Wait until enough has drained to allow the second client's request to succeed.
        let wait_millis = MAX_IMMUTABLE_DATA_SIZE_IN_BYTES * 1000 / RATE as u64;
        // Repeat till the second client reaches its own usage cap when live client number is 10.
        for _ in 0..(CAPACITY / 10 / MAX_IMMUTABLE_DATA_SIZE_IN_BYTES + 1) {
            FakeClock::advance_time(wait_millis);
            unwrap!(rate_limiter.add_message(10, &client_2, &hash, 1, 0, &get_req_payload));
        }

        FakeClock::advance_time(wait_millis);
        // Try adding invalid messages.
        let all_zero_payload = vec![0u8; MAX_IMMUTABLE_DATA_SIZE_IN_BYTES as usize];
        match rate_limiter.add_message(10,
                                       &client_2,
                                       &sha3_256(&all_zero_payload),
                                       2,
                                       0,
                                       &all_zero_payload) {
            Err(RoutingError::InvalidMessage) => {}
            _ => panic!("unexpected result"),
        }
        // Try making the second client exceed its own usage cap.
        match rate_limiter.add_message(10, &client_2, &hash, 1, 0, &get_req_payload) {
            Err(RoutingError::ExceedsRateLimit(returned_hash)) => {
                assert_eq!(hash, returned_hash);
            }
            _ => panic!("unexpected result"),
        }
        // More request from the second client with expanded per-client usage cap.
        unwrap!(rate_limiter.add_message(2, &client_2, &hash, 1, 0, &get_req_payload));

        // Wait for the same period, and push up the second client's usage.
        FakeClock::advance_time(wait_millis);
        unwrap!(rate_limiter.add_message(2, &client_2, &hash, 1, 0, &get_req_payload));
        // Wait for the same period to drain the second client's usage to less than per-client cap.
        FakeClock::advance_time(wait_millis);
        match rate_limiter.add_message(10, &client_2, &hash, 1, 0, &get_req_payload) {
            Err(RoutingError::ExceedsRateLimit(returned_hash)) => {
                assert_eq!(hash, returned_hash);
            }
            _ => panic!("unexpected result"),
        }
    }
}<|MERGE_RESOLUTION|>--- conflicted
+++ resolved
@@ -35,13 +35,6 @@
 /// The number of bytes per second the `RateLimiter` will "leak".
 const RATE: f64 = 20.0 * 1024.0 * 1024.0;
 
-<<<<<<< HEAD
-=======
-const GET_MUTABLE_DATA_SHELL_CHARGE: u64 = LIST_MUTABLE_DATA_PERMISSIONS_CHARGE + 88;
-const LIST_MUTABLE_DATA_PERMISSIONS_CHARGE: u64 = (500 * 44) + 40;
-const LIST_AUTH_KEYS_AND_VERSION_CHARGE: u64 = (500 * 32) + 44;
-const GET_ACCOUNT_INFO_CHARGE: u64 = 48;
-
 #[cfg(feature = "use-mock-crust")]
 #[doc(hidden)]
 pub mod rate_limiter_consts {
@@ -50,7 +43,6 @@
     pub const MAX_IMMUTABLE_DATA_SIZE_IN_BYTES: u64 = super::MAX_IMMUTABLE_DATA_SIZE_IN_BYTES;
 }
 
->>>>>>> 955c7a3e
 /// Used to throttle the rate at which clients can send messages via this node. It works on a "leaky
 /// bucket" principle: there is a set rate at which bytes will leak out of the bucket, there is a
 /// maximum capacity for the bucket, and connected clients each get an equal share of this capacity.
