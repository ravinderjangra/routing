--- conflicted
+++ resolved
@@ -62,13 +62,8 @@
     cache: Box<Cache>,
     target_state: TargetState,
     crust_service: Service,
-<<<<<<< HEAD
     full_info: FullInfo,
-    min_section_size: usize,
-=======
-    full_id: FullId,
     group_size: usize,
->>>>>>> 22803834
     stats: Stats,
     timer: Timer,
 }
@@ -79,13 +74,8 @@
         cache: Box<Cache>,
         target_state: TargetState,
         mut crust_service: Service,
-<<<<<<< HEAD
         full_info: FullInfo,
-        min_section_size: usize,
-=======
-        full_id: FullId,
         group_size: usize,
->>>>>>> 22803834
         timer: Timer,
     ) -> Option<Self> {
         match target_state {
@@ -107,13 +97,8 @@
             cache: cache,
             target_state: target_state,
             crust_service: crust_service,
-<<<<<<< HEAD
             full_info: full_info,
-            min_section_size: min_section_size,
-=======
-            full_id: full_id,
             group_size: group_size,
->>>>>>> 22803834
             stats: Stats::new(),
             timer: timer,
         })
@@ -199,15 +184,9 @@
         match self.target_state {
             TargetState::Client { msg_expiry_dur } => State::Client(Client::from_bootstrapping(
                 self.crust_service,
-<<<<<<< HEAD
                 self.full_info,
-                self.min_section_size,
+                self.group_size,
                 proxy_public_info,
-=======
-                self.full_id,
-                self.group_size,
-                proxy_public_id,
->>>>>>> 22803834
                 self.stats,
                 self.timer,
                 msg_expiry_dur,
@@ -219,15 +198,9 @@
                         self.action_sender,
                         self.cache,
                         self.crust_service,
-<<<<<<< HEAD
                         self.full_info,
-                        self.min_section_size,
+                        self.group_size,
                         proxy_public_info,
-=======
-                        self.full_id,
-                        self.group_size,
-                        proxy_public_id,
->>>>>>> 22803834
                         self.stats,
                         self.timer,
                     )
@@ -247,17 +220,10 @@
                 self.action_sender,
                 self.cache,
                 self.crust_service,
-<<<<<<< HEAD
                 old_full_info,
                 self.full_info,
-                self.min_section_size,
+                self.group_size,
                 proxy_public_info,
-=======
-                old_full_id,
-                self.full_id,
-                self.group_size,
-                proxy_public_id,
->>>>>>> 22803834
                 self.stats,
                 self.timer,
             )),
@@ -306,11 +272,7 @@
                 );
             }
             _ => {
-<<<<<<< HEAD
-                self.disconnect_peer(&pub_info);
-=======
-                self.disconnect_node(&pub_id);
->>>>>>> 22803834
+                self.disconnect_node(&pub_info);
             }
         }
 
@@ -387,11 +349,7 @@
         self.send_message(&pub_info, Message::Direct(direct_message));
     }
 
-<<<<<<< HEAD
-    fn disconnect_peer(&mut self, pub_info: &PublicInfo) {
-=======
-    fn disconnect_node(&mut self, pub_id: &PublicId) {
->>>>>>> 22803834
+    fn disconnect_node(&mut self, pub_info: &PublicInfo) {
         debug!(
             "{:?} Disconnecting {}. Calling crust::Service::disconnect.",
             self,
@@ -504,13 +462,8 @@
                         Box::new(NullCache),
                         TargetState::Client { msg_expiry_dur: Duration::from_secs(60) },
                         crust_service,
-<<<<<<< HEAD
                         full_info,
-                        min_section_size,
-=======
-                        full_id,
                         group_size,
->>>>>>> 22803834
                         timer,
                     ).map_or(State::Terminated, State::Bootstrapping)
                 },
