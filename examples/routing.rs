// Copyright 2015 MaidSafe.net limited.
//
// This SAFE Network Software is licensed to you under (1) the MaidSafe.net Commercial License,
// version 1.0 or later, or (2) The General Public License (GPL), version 3, depending on which
// licence you accepted on initial access to the Software (the "Licences").
//
// By contributing code to the SAFE Network Software, or to this project generally, you agree to be
// bound by the terms of the MaidSafe Contributor Agreement, version 1.0.  This, along with the
// Licenses can be found in the root directory of this project at LICENSE, COPYING and CONTRIBUTOR.
//
// Unless required by applicable law or agreed to in writing, the SAFE Network Software distributed
// under the GPL Licence is distributed on an "AS IS" BASIS, WITHOUT WARRANTIES OR CONDITIONS OF ANY
// KIND, either express or implied.
//
// Please review the Licences for the specific language governing permissions and limitations
// relating to use of the SAFE Network Software.

extern crate docopt;
extern crate rand;
extern crate rustc_serialize;
extern crate sodiumoxide;

extern crate crust;
extern crate routing;

use std::fmt;
use std::io;
use std::net::{SocketAddr};
use std::str::FromStr;
use std::sync::{Arc, mpsc, Mutex};
use std::thread;

use docopt::Docopt;
use rand::random;
use sodiumoxide::crypto;

use crust::Endpoint;
use routing::NameType;
use routing::node_interface::*;
use routing::routing_node::{RoutingNode};
use routing::sendable::Sendable;
use routing::types;
use routing::{Action, RoutingError};


// ==========================   Program Options   =================================
static USAGE: &'static str = "
Usage: routing -h
       routing -o

Options:
    -h, --help       Display the help message.
    -o, --origin     Startup the first testing node
";

// cargo run --example routing -- GET -s 60

#[derive(RustcDecodable, Debug)]
struct Args {
    flag_origin : bool,
    flag_help : bool
}

// ==========================   Test Data Structure   =================================
struct TestData {
    data: Vec<u8>
}

impl TestData {
    fn new(in_data: Vec<u8>) -> TestData {
        TestData { data: in_data }
    }
}

impl Sendable for TestData {
    fn name(&self) -> NameType {
        let digest = crypto::hash::sha512::hash(&self.data);
        NameType(digest.0)
    }

    fn type_tag(&self)->u64 { unimplemented!() }

    fn serialised_contents(&self)->Vec<u8> { self.data.clone() }

    fn refresh(&self)->bool {
        false
    }

    fn merge<'a, I>(responses: I) -> Option<Self> where I: Iterator<Item=&'a Self> {
        None
    }
}

impl PartialEq for TestData {
    fn eq(&self, other: &TestData) -> bool {
        self.data == other.data
    }
}

impl fmt::Debug for TestData {
    fn fmt(&self, f: &mut fmt::Formatter) -> fmt::Result {
        write!(f, "TestData( name: {:?} )", self.name())
    }
}

// ==========================   Implement traits   =================================
struct Stats {
    pub stats : Vec<(u32, TestData)>
}

struct TestNode {
    pub stats: Arc<Mutex<Stats>>,
    pub ori_packets: Vec<TestData>
}

impl Interface for TestNode {
    fn handle_get(&mut self, type_id: u64, name: NameType, our_authority: types::Authority,
                  from_authority: types::Authority, from_address: NameType)
                   -> Result<Action, RoutingError> {
        let stats = self.stats.clone();
        let mut stats_value = stats.lock().unwrap();
        for data in stats_value.stats.iter().filter(|data| data.1.name() == name) {
            return Ok(Action::Reply(data.1.serialised_contents().clone()));
        }
        Err(RoutingError::NoData)
    }
    fn handle_put(&mut self, our_authority: types::Authority, from_authority: types::Authority,
                from_address: NameType, dest_address: types::DestinationAddress,
                data_in: Vec<u8>) -> Result<Action, RoutingError> {
        let stats = self.stats.clone();
        let mut stats_value = stats.lock().unwrap();
        let in_coming_data = TestData::new(data_in.clone());
        for data in stats_value.stats.iter_mut().filter(|data| data.1 == in_coming_data) {
            data.0 += 1;
            return Ok(Action::Reply(data_in));
        }
        stats_value.stats.push((1, TestData::new(data_in.clone())));
        Ok(Action::Reply(data_in))
    }
    fn handle_post(&mut self, our_authority: types::Authority, from_authority: types::Authority,
                   from_address: NameType, data: Vec<u8>) -> Result<Action, RoutingError> {
        Err(RoutingError::Success)
    }
<<<<<<< HEAD
    fn handle_get_response(&mut self, from_address: NameType, response: Result<Vec<u8>,
                           RoutingError>) -> routing::node_interface::RoutingNodeAction {
=======
    fn handle_get_response(&mut self, from_address: NameType, 
                        response: Result<Vec<u8>, RoutingError>) -> RoutingNodeAction {
>>>>>>> e02ad30e
        unimplemented!();
    }
    fn handle_put_response(&mut self, from_authority: types::Authority, from_address: NameType,
                           response: Result<Vec<u8>, RoutingError>) {
        unimplemented!();
    }
    fn handle_post_response(&mut self, from_authority: types::Authority, from_address: NameType,
                            response: Result<Vec<u8>, RoutingError>) {
        unimplemented!();
    }
    fn handle_churn(&mut self, close_group: Vec<NameType>)
<<<<<<< HEAD
        -> Vec<routing::node_interface::RoutingNodeAction> {
=======
        -> Vec<RoutingNodeAction> {
>>>>>>> e02ad30e
        unimplemented!();
    }
    fn handle_cache_get(&mut self, type_id: u64, name : NameType, from_authority: types::Authority,
                        from_address: NameType) -> Result<Action, RoutingError> {
        Err(RoutingError::Success)
    }
    fn handle_cache_put(&mut self, from_authority: types::Authority, from_address: NameType,
                        data: Vec<u8>) -> Result<Action, RoutingError> {
        Err(RoutingError::Success)
    }
<<<<<<< HEAD
    fn handle_get_key(&mut self,
                      type_id: u64,
                      name: NameType,
                      our_authority: routing::types::Authority,
                      from_authority: routing::types::Authority,
                      from_address: NameType) -> Result<Action, RoutingError> {
        unimplemented!();
=======
    fn handle_get_key(&mut self, type_id: u64, name: NameType, our_authority: types::Authority,
                      from_authority: types::Authority, from_address: NameType) -> Result<Action, RoutingError> {
                      unimplemented!()
>>>>>>> e02ad30e
    }
}

fn main() {
    let args : Args = Docopt::new(USAGE)
                     .and_then(|d| d.decode())
                     .unwrap_or_else(|e| e.exit());
    if args.flag_help {
        println!("{:?}", args);
        // return;
    }
    println!("constructing routing_node");
    let mut testing_node = RoutingNode::new(TestNode { stats: Arc::new(Mutex::new(Stats {stats: Vec::<(u32, TestData)>::new()})),
                                                       ori_packets: Vec::<TestData>::new() });
    println!("preparing interaction interface");
    let mut command = String::new();
    loop {
        command.clear();
        println!("Input command (stop, put <msg_length>, get <index>, bootstrap <endpoint>)");
        let _ = io::stdin().read_line(&mut command);
        let v: Vec<&str> = command.split(' ').collect();
        match v[0].trim() {
            "stop" => break,
            "put" => {
                println!("putting msg")
            },
            "get" => {
                println!("getting msg")
            },
            "bootstrap" => {
                let endpoint_address = match SocketAddr::from_str(v[1].trim()) {
                    Ok(addr) => addr,
                    Err(_) => continue
                };
                println!("bootstrapping to {} ", endpoint_address);
                let _ = testing_node.bootstrap(Some(vec![Endpoint::Tcp(endpoint_address)]), None);
            },
            _ => println!("Invalid Option")
        }
    }
}<|MERGE_RESOLUTION|>--- conflicted
+++ resolved
@@ -141,13 +141,8 @@
                    from_address: NameType, data: Vec<u8>) -> Result<Action, RoutingError> {
         Err(RoutingError::Success)
     }
-<<<<<<< HEAD
     fn handle_get_response(&mut self, from_address: NameType, response: Result<Vec<u8>,
                            RoutingError>) -> routing::node_interface::RoutingNodeAction {
-=======
-    fn handle_get_response(&mut self, from_address: NameType, 
-                        response: Result<Vec<u8>, RoutingError>) -> RoutingNodeAction {
->>>>>>> e02ad30e
         unimplemented!();
     }
     fn handle_put_response(&mut self, from_authority: types::Authority, from_address: NameType,
@@ -159,11 +154,7 @@
         unimplemented!();
     }
     fn handle_churn(&mut self, close_group: Vec<NameType>)
-<<<<<<< HEAD
         -> Vec<routing::node_interface::RoutingNodeAction> {
-=======
-        -> Vec<RoutingNodeAction> {
->>>>>>> e02ad30e
         unimplemented!();
     }
     fn handle_cache_get(&mut self, type_id: u64, name : NameType, from_authority: types::Authority,
@@ -174,7 +165,6 @@
                         data: Vec<u8>) -> Result<Action, RoutingError> {
         Err(RoutingError::Success)
     }
-<<<<<<< HEAD
     fn handle_get_key(&mut self,
                       type_id: u64,
                       name: NameType,
@@ -182,11 +172,6 @@
                       from_authority: routing::types::Authority,
                       from_address: NameType) -> Result<Action, RoutingError> {
         unimplemented!();
-=======
-    fn handle_get_key(&mut self, type_id: u64, name: NameType, our_authority: types::Authority,
-                      from_authority: types::Authority, from_address: NameType) -> Result<Action, RoutingError> {
-                      unimplemented!()
->>>>>>> e02ad30e
     }
 }
 
